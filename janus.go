--- conflicted
+++ resolved
@@ -6,11 +6,7 @@
 	"encoding/json"
 	"fmt"
 	"log"
-<<<<<<< HEAD
-	"strconv"
-=======
 	"os"
->>>>>>> fdce1b14
 	"sync"
 	"time"
 
@@ -172,16 +168,6 @@
 			continue
 		}
 
-<<<<<<< HEAD
-		// Pass message on from here
-		if base.PluginData.Plugin != "" {
-=======
-		msg := typeFunc()
-		if err := json.Unmarshal(data, &msg); err != nil {
-			fmt.Printf("json.Unmarshal: %s\n", err)
-			continue // Decode error
-		}
-
 		var transactionUsed bool
 		if base.ID != "" {
 			id, _ := xid.FromString(base.ID)
@@ -192,8 +178,7 @@
 		}
 
 		// Pass message on from here
-		if base.ID == "" || transactionUsed {
->>>>>>> fdce1b14
+		if base.PluginData.Plugin != "" || transactionUsed {
 			// Is this a Handle event?
 			if base.Handle == 0 {
 				// Error()
