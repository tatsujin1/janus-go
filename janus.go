// Package janus is a Golang implementation of the Janus API, used to interact
// with the Janus WebRTC Gateway.
package janus

import (
	"encoding/json"
	"fmt"
	"log"
	"strconv"
	"sync"
	"sync/atomic"
	"time"

	"github.com/gorilla/websocket"
)

var debug = false

func unexpected(request string) error {
	return fmt.Errorf("Unexpected response received to '%s' request", request)
}

func newRequest(method string) (map[string]interface{}, chan interface{}) {
	req := make(map[string]interface{}, 8)
	req["janus"] = method
	return req, make(chan interface{})
}

// Gateway represents a connection to an instance of the Janus Gateway.
type Gateway struct {
	// Sessions is a map of the currently active sessions to the gateway.
	Sessions map[uint64]*Session

	// Stored token to use for authentication.
	// See https://janus.conf.meetecho.com/docs/auth.html#token
	Token string

	// Access to the Sessions map should be synchronized with the Gateway.Lock()
	// and Gateway.Unlock() methods provided by the embedded sync.Mutex.
	sync.Mutex

	conn            *websocket.Conn
	nextTransaction uint64
	transactions    map[uint64]chan interface{}

	sendChan chan []byte
	writeMu  sync.Mutex
}

func Connect(wsURL string) (*Gateway, error) {
	websocket.DefaultDialer.Subprotocols = []string{"janus-protocol"}

	conn, _, err := websocket.DefaultDialer.Dial(wsURL, nil)

	if err != nil {
		return nil, err
	}

	gateway := new(Gateway)
	gateway.conn = conn
	gateway.transactions = make(map[uint64]chan interface{})
	gateway.Sessions = make(map[uint64]*Session)

	gateway.sendChan = make(chan []byte, 100)

	go gateway.ping()
	go gateway.recv()
	return gateway, nil
}

// Close closes the underlying connection to the Gateway.
func (gateway *Gateway) Close() error {
	return gateway.conn.Close()
}

func (gateway *Gateway) send(msg map[string]interface{}, transaction chan interface{}) {
	id := atomic.AddUint64(&gateway.nextTransaction, 1)

	msg["transaction"] = strconv.FormatUint(id, 10)
	gateway.Lock()
	gateway.transactions[id] = transaction
	gateway.Unlock()

	if gateway.Token != "" {
		msg["token"] = gateway.Token
	}

	data, err := json.Marshal(msg)
	if err != nil {
		fmt.Printf("json.Marshal: %s\n", err)
		return
	}

	if debug {
		// log message being sent
		var log bytes.Buffer
		json.Indent(&log, data, ">", "   ")
		log.Write([]byte("\n"))
		log.WriteTo(os.Stdout)
	}

	gateway.writeMu.Lock()
	err = gateway.conn.WriteMessage(websocket.TextMessage, data)
	gateway.writeMu.Unlock()

	if err != nil {
		fmt.Printf("conn.Write: %s\n", err)
		return
	}
}

func passMsg(ch chan interface{}, msg interface{}) {
	ch <- msg
}

func (gateway *Gateway) ping() {
	ticker := time.NewTicker(time.Second * 30)
	defer ticker.Stop()
	for {
		select {
		case <-ticker.C:
			err := gateway.conn.WriteControl(websocket.PingMessage, []byte{}, time.Now().Add(20*time.Second))
			if err != nil {
				log.Println("ping:", err)
				return
			}
		}
	}
}

func (gateway *Gateway) sendloop() {

}

func (gateway *Gateway) recv() {

	for {
		// Read message from Gateway
		_, data, err := gateway.conn.ReadMessage()
		if err != nil {
			fmt.Printf("conn.Read: %s\n", err)
			return
		}

<<<<<<< HEAD
		// parse message
		base, msg, err := ParseMessage(data)
		if err != nil {
			fmt.Printf("parse error: %s\n", err)
=======
		if err := json.Unmarshal(data, &base); err != nil {
			fmt.Printf("json.Unmarshal: %s\n", err)
			continue
		}

		if debug {
			// log message being sent
			var log bytes.Buffer
			json.Indent(&log, data, "<", "   ")
			log.Write([]byte("\n"))
			log.WriteTo(os.Stdout)
		}

		typeFunc, ok := msgtypes[base.Type]
		if !ok {
			fmt.Printf("Unknown message type received!\n")
>>>>>>> 10eb8b95
			continue
		}

		// Pass message on from here
<<<<<<< HEAD
		if base.PluginData.Plugin != "" {
=======
		if base.ID == "" {
>>>>>>> 10eb8b95
			// Is this a Handle event?
			if base.Handle == 0 {
				// Error()
			} else {
				// Lookup Session
				gateway.Lock()
				session := gateway.Sessions[base.Session]
				gateway.Unlock()
				if session == nil {
					fmt.Printf("Unable to deliver message. Session gone?\n")
					continue
				}

				// Lookup Handle
				session.Lock()
				handle := session.Handles[base.Handle]
				session.Unlock()
				if handle == nil {
					fmt.Printf("Unable to deliver message. Handle gone?\n")
					continue
				}

				// Pass msg
				go passMsg(handle.Events, msg)
			}
		} else {
			id, _ := strconv.ParseUint(base.ID, 10, 64)
			// Lookup Transaction
			gateway.Lock()
			transaction := gateway.transactions[id]
			gateway.Unlock()
			if transaction == nil {
				// Error()
			}

			// Pass msg
			go passMsg(transaction, msg)
		}
	}
}

// Info sends an info request to the Gateway.
// On success, an InfoMsg will be returned and error will be nil.
func (gateway *Gateway) Info() (*InfoMsg, error) {
	req, ch := newRequest("info")
	gateway.send(req, ch)

	msg := <-ch
	switch msg := msg.(type) {
	case *InfoMsg:
		return msg, nil
	case *ErrorMsg:
		return nil, msg
	}

	return nil, unexpected("info")
}

// Create sends a create request to the Gateway.
// On success, a new Session will be returned and error will be nil.
func (gateway *Gateway) Create() (*Session, error) {
	req, ch := newRequest("create")
	gateway.send(req, ch)

	msg := <-ch
	var success *SuccessMsg
	switch msg := msg.(type) {
	case *SuccessMsg:
		success = msg
	case *ErrorMsg:
		return nil, msg
	}

	// Create new session
	session := new(Session)
	session.gateway = gateway
	session.ID = success.Data.ID
	session.Handles = make(map[uint64]*Handle)
	session.Events = make(chan interface{}, 2)

	// Store this session
	gateway.Lock()
	gateway.Sessions[session.ID] = session
	gateway.Unlock()

	return session, nil
}

// Session represents a session instance on the Janus Gateway.
type Session struct {
	// ID is the session_id of this session
	ID uint64

	// Handles is a map of plugin handles within this session
	Handles map[uint64]*Handle

	Events chan interface{}

	// Access to the Handles map should be synchronized with the Session.Lock()
	// and Session.Unlock() methods provided by the embeded sync.Mutex.
	sync.Mutex

	gateway *Gateway
}

func (session *Session) send(msg map[string]interface{}, transaction chan interface{}) {
	msg["session_id"] = session.ID
	session.gateway.send(msg, transaction)
}

// Attach sends an attach request to the Gateway within this session.
// plugin should be the unique string of the plugin to attach to.
// On success, a new Handle will be returned and error will be nil.
func (session *Session) Attach(plugin string) (*Handle, error) {
	req, ch := newRequest("attach")
	req["plugin"] = plugin
	session.send(req, ch)

	var success *SuccessMsg
	msg := <-ch
	switch msg := msg.(type) {
	case *SuccessMsg:
		success = msg
	case *ErrorMsg:
		return nil, msg
	}

	handle := new(Handle)
	handle.session = session
	handle.ID = success.Data.ID
	handle.Events = make(chan interface{}, 8)

	session.Lock()
	session.Handles[handle.ID] = handle
	session.Unlock()

	return handle, nil
}

// KeepAlive sends a keep-alive request to the Gateway.
// On success, an AckMsg will be returned and error will be nil.
func (session *Session) KeepAlive() (*AckMsg, error) {
	req, ch := newRequest("keepalive")
	session.send(req, ch)

	msg := <-ch
	switch msg := msg.(type) {
	case *AckMsg:
		return msg, nil
	case *ErrorMsg:
		return nil, msg
	}

	return nil, unexpected("keepalive")
}

// Destroy sends a destroy request to the Gateway to tear down this session.
// On success, the Session will be removed from the Gateway.Sessions map, an
// AckMsg will be returned and error will be nil.
func (session *Session) Destroy() (*AckMsg, error) {
	req, ch := newRequest("destroy")
	session.send(req, ch)

	var ack *AckMsg
	msg := <-ch
	switch msg := msg.(type) {
	case *AckMsg:
		ack = msg
	case *ErrorMsg:
		return nil, msg
	}

	// Remove this session from the gateway
	session.gateway.Lock()
	delete(session.gateway.Sessions, session.ID)
	session.gateway.Unlock()

	return ack, nil
}

// Handle represents a handle to a plugin instance on the Gateway.
type Handle struct {
	// ID is the handle_id of this plugin handle
	ID uint64

	// Type   // pub  or sub
	Type string

	//User   // Userid
	User string

	// Events is a receive only channel that can be used to receive events
	// related to this handle from the gateway.
	Events chan interface{}

	session *Session
}

func (handle *Handle) send(msg map[string]interface{}, transaction chan interface{}) {
	msg["handle_id"] = handle.ID
	handle.session.send(msg, transaction)
}

// send sync request
func (handle *Handle) Request(body interface{}) (*SuccessMsg, error) {
	req, ch := newRequest("message")
	if body != nil {
		req["body"] = body
	}
	handle.send(req, ch)

	msg := <-ch

	switch msg := msg.(type) {
	case *SuccessMsg:
		return msg, nil
	case *ErrorMsg:
		return nil, msg
	}

	return nil, unexpected("message")
}

// Message sends a message request to a plugin handle on the Gateway.
// body should be the plugin data to be passed to the plugin, and jsep should
// contain an optional SDP offer/answer to establish a WebRTC PeerConnection.
// On success, an EventMsg will be returned and error will be nil.
func (handle *Handle) Message(body, jsep interface{}) (*EventMsg, error) {
	req, ch := newRequest("message")
	if body != nil {
		req["body"] = body
	}
	if jsep != nil {
		req["jsep"] = jsep
	}
	handle.send(req, ch)

GetMessage: // No tears..
	msg := <-ch
	switch msg := msg.(type) {
	case *AckMsg:
		goto GetMessage // ..only dreams.
	case *EventMsg:
		return msg, nil
	case *ErrorMsg:
		return nil, msg
	}

	return nil, unexpected("message")
}

// Trickle sends a trickle request to the Gateway as part of establishing
// a new PeerConnection with a plugin.
// candidate should be a single ICE candidate, or a completed object to
// signify that all candidates have been sent:
//		{
//			"completed": true
//		}
// On success, an AckMsg will be returned and error will be nil.
func (handle *Handle) Trickle(candidate interface{}) (*AckMsg, error) {
	req, ch := newRequest("trickle")
	req["candidate"] = candidate
	handle.send(req, ch)

	msg := <-ch
	switch msg := msg.(type) {
	case *AckMsg:
		return msg, nil
	case *ErrorMsg:
		return nil, msg
	}

	return nil, unexpected("trickle")
}

// TrickleMany sends a trickle request to the Gateway as part of establishing
// a new PeerConnection with a plugin.
// candidates should be an array of ICE candidates.
// On success, an AckMsg will be returned and error will be nil.
func (handle *Handle) TrickleMany(candidates interface{}) (*AckMsg, error) {
	req, ch := newRequest("trickle")
	req["candidates"] = candidates
	handle.send(req, ch)

	msg := <-ch
	switch msg := msg.(type) {
	case *AckMsg:
		return msg, nil
	case *ErrorMsg:
		return nil, msg
	}

	return nil, unexpected("trickle")
}

// Detach sends a detach request to the Gateway to remove this handle.
// On success, an AckMsg will be returned and error will be nil.
func (handle *Handle) Detach() (*AckMsg, error) {
	req, ch := newRequest("detach")
	handle.send(req, ch)

	var ack *AckMsg
	msg := <-ch
	switch msg := msg.(type) {
	case *AckMsg:
		ack = msg
	case *ErrorMsg:
		return nil, msg
	}

	// Remove this handle from the session
	handle.session.Lock()
	delete(handle.session.Handles, handle.ID)
	handle.session.Unlock()

	return ack, nil
}<|MERGE_RESOLUTION|>--- conflicted
+++ resolved
@@ -89,14 +89,6 @@
 	if err != nil {
 		fmt.Printf("json.Marshal: %s\n", err)
 		return
-	}
-
-	if debug {
-		// log message being sent
-		var log bytes.Buffer
-		json.Indent(&log, data, ">", "   ")
-		log.Write([]byte("\n"))
-		log.WriteTo(os.Stdout)
 	}
 
 	gateway.writeMu.Lock()
@@ -142,38 +134,15 @@
 			return
 		}
 
-<<<<<<< HEAD
 		// parse message
 		base, msg, err := ParseMessage(data)
 		if err != nil {
 			fmt.Printf("parse error: %s\n", err)
-=======
-		if err := json.Unmarshal(data, &base); err != nil {
-			fmt.Printf("json.Unmarshal: %s\n", err)
 			continue
 		}
 
-		if debug {
-			// log message being sent
-			var log bytes.Buffer
-			json.Indent(&log, data, "<", "   ")
-			log.Write([]byte("\n"))
-			log.WriteTo(os.Stdout)
-		}
-
-		typeFunc, ok := msgtypes[base.Type]
-		if !ok {
-			fmt.Printf("Unknown message type received!\n")
->>>>>>> 10eb8b95
-			continue
-		}
-
 		// Pass message on from here
-<<<<<<< HEAD
 		if base.PluginData.Plugin != "" {
-=======
-		if base.ID == "" {
->>>>>>> 10eb8b95
 			// Is this a Handle event?
 			if base.Handle == 0 {
 				// Error()
